--- conflicted
+++ resolved
@@ -311,13 +311,9 @@
   }
 
   exportAPI("load_async", load_async, { dontInline: true });
-<<<<<<< HEAD
   function load_async(path, dataVar = optional) {
+    // TODO: use Fetch.  https://developer.mozilla.org/en-US/docs/Web/API/Fetch_API
     let no_eval = typeof dataVar === 'string' || typeof dataVar === 'symbol';
-=======
-  function load_async(path, no_eval = false) {
-    // TODO: use Fetch.  https://developer.mozilla.org/en-US/docs/Web/API/Fetch_API
->>>>>>> 940cd2c3
     let xhr = new XMLHttpRequest();
     // Bypass the cache.
     //   https://developer.mozilla.org/en-US/docs/Web/API/XMLHttpRequest/Using_XMLHttpRequest#bypassing_the_cache
