--- conflicted
+++ resolved
@@ -2775,11 +2775,7 @@
     // If you're compiling a dunction that's already been defined, this prevents
     // the symbol from resolving to the old definition. It also serves as a
     // sentinel to transpileApply that it's gotten back around to where it started.
-<<<<<<< HEAD
     scope[name] = COMPILE_SENTINEL;
-=======
-    scope[name] = COMPILE_HOOK;
->>>>>>> 03b6b664
     if (name === QUOTE_ATOM) throw new EvalError("Can't redefine quote");
     let bindSymToObj = {}, bindObjToSym = new Map(), tempNames = {}, varNum = 0, emitted = [];
     let tools = { bind, boundVal, emit, newTemp, transpiling: form,
@@ -2877,11 +2873,7 @@
         let scopedVal = tools.scope[sym];
         if (scopedVal) {
           result = tools.bind(scopedVal);
-<<<<<<< HEAD
         } else if (scopedVal !== COMPILE_SENTINEL) {
-=======
-        } else if (scopedVal !== COMPILE_HOOK) {
->>>>>>> 03b6b664
           let bound = tools.bind(sym);
           result = `outsideScope(${bound})`;
         }
@@ -2956,7 +2948,6 @@
     if (hook) {
       // TODO: partial application
       result = hook(argv, transpileScope, tools);
-<<<<<<< HEAD
     } else if (form === COMPILE_SENTINEL || (typeof form === 'function' && !value)) {
       // No template: going to have to call it after all.
       let fname, argvStr = '';
@@ -2968,8 +2959,6 @@
         argvStr += ', ' + arg;
       tools.emit(`${result} = ${fname}.apply(this${argvStr});`);
       return result;
-=======
->>>>>>> 03b6b664
     } else {
       tools.emit(`let ${result}; {`);
       tools.indent = saveIndent + "  ";
@@ -2994,31 +2983,10 @@
         tools.emit(`let ${params[i]} = NIL;`);
         for (let j = args.length; j > i; --j)
           tools.emit(`${params[i]} = cons(${argv[j]}, ${params[i]};`);
-<<<<<<< HEAD
       } else if (typeof form === 'function') {
         if (body)
           tools.emit(body); 
         tools.emit(`${result} = ${value};`);
-=======
-      }
-      if (form === COMPILE_HOOK) {
-        for (let param of params)
-          paramStr += `, ${param}`;
-        tools.emit(`${result} = ${tools.functionName}.call(this${paramStr});`);
-        return result;
-      } else if (typeof form === 'function') {
-        if (value) {
-          if (body)
-            tools.emit(body); 
-          tools.emit(`${result} = ${value};`);
-        } else {
-          // No template: going to have to call it after all.
-          let bound = tools.bind(form), paramStr = '';
-          for (let param of params)
-            paramStr += `, ${param}`;
-          tools.emit(`${result} = ${bound}.call(this${paramStr});`);
-        }
->>>>>>> 03b6b664
         tools.indent = saveIndent;
         tools.emit(`}`);
         return result;
